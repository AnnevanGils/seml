--- conflicted
+++ resolved
@@ -205,37 +205,24 @@
             raise ValueError("Refusing to run a compute experiment on a login node. "
                              "Please use Slurm or a compute node.")
 
-<<<<<<< HEAD
         print(f'Starting local worker thread that will run up to {nexps} experiments, '
               f'until no queued experiments remain.')
 
-        for exps in tqdm(exp_chunks):
-            for exp in exps:
-                db_entry = collection.find_one({'_id': exp['_id']})
-                if db_entry['status'] != 'QUEUED':
-                    # if there are multiple local workers another one might have started
-                    # this experiment in the meantime.
-                    continue
-                cmd = get_cmd_from_exp_dict(exp)
-                # setting the seml command here because it makes re-running and debugging from the
-                # command line much easier.
-                collection.update_one(
-                    {'_id': exp['_id']},
-                    {'$set': {'status': 'PENDING', 'seml.cmd': cmd}})
-=======
-        print(f"Starting {nexps} experiment{s_if(nexps)} locally.")
-        if not unobserved:
-            for exp in exps_list[:nexps]:
-                collection.update_one(
-                        {'_id': exp['_id']},
-                        {'$set': {'status': 'PENDING'}})
         for exps in tqdm(exp_chunks):
             for exp in exps:
                 exe, config = get_config_from_exp(exp, log_verbose=log_verbose,
                                                   unobserved=unobserved, post_mortem=post_mortem)
 
                 cmd = f"python {exe} with {' '.join(config)}"
->>>>>>> f116fdae
+                db_entry = collection.find_one({'_id': exp['_id']})
+                if db_entry['status'] != 'QUEUED' and not unobserved:
+                    # if there are multiple local workers another one might have started
+                    # this experiment in the meantime.
+                    continue
+                if not unobserved:
+                    collection.update_one(
+                        {'_id': exp['_id']},
+                        {'$set': {'status': 'PENDING', 'seml.cmd': cmd}})
                 if log_verbose:
                     print(f'Running the following command:\n {cmd}')
                 # pdb works with check_call but not with check_output. Maybe because of stdout/stdin.
